use std::{path::PathBuf, process::Command};

use sp1_helper::build_program;

#[derive(PartialEq)]
enum ContractFolderNotFoundBehavior {
    Panic,
    Skip,
}

fn build_contract_abi(rel_path: &str, not_found_behavior: ContractFolderNotFoundBehavior) {
    let constracts_dir_path_buf = PathBuf::from(env!("CARGO_MANIFEST_DIR")).join(rel_path);
    let constracts_dir = constracts_dir_path_buf.as_path();
    println!("Building contracts in {:#?}", constracts_dir.as_os_str());

    // Only build test_contracts if the folder exists
    if !constracts_dir.exists() {
        match not_found_behavior {
            ContractFolderNotFoundBehavior::Panic => {
                panic!("Contracts directory does not exist: {constracts_dir:?}");
            }
            ContractFolderNotFoundBehavior::Skip => {
                println!("Contracts directory {constracts_dir:?} does not exist - skipping and continuting the build");
                return;
            }
        }
    }

    let mut command = Command::new("forge");
    command.arg("build").current_dir(constracts_dir);
    let output = command.output().expect("Failed to initiate forge build");

    let stdout = String::from_utf8_lossy(&output.stdout);
    let stderr = String::from_utf8_lossy(&output.stderr);
    println!(
        "====== Forge stdout ======\n {}\n====== Forge stdout end ======",
        stdout
    );
    if !output.status.success() {
        eprintln!(
            "====== Forge stderr ======\n {}\n====== Forge stderr end ======",
            stderr
        );
        panic!("Forge build failed: {}", output.status);
    }

    let dirs = vec![
        constracts_dir.join("src"),
        constracts_dir.join("lib"),
        constracts_dir.join("out"), // this is a bit strange, but this line actually make it work
        constracts_dir.join("foundry.toml"),
    ];
    for dir in dirs {
        if dir.exists() {
            println!("cargo::rerun-if-changed={}", dir.canonicalize().unwrap().display());
        }
    }
}

fn build_program_wrapper(rel_path: &str) {
    let abs_path = PathBuf::from(env!("CARGO_MANIFEST_DIR")).join(rel_path);
    println!("cargo::rerun-if-changed={}", abs_path.canonicalize().unwrap().display());
    build_program(rel_path);
}

fn main() {
<<<<<<< HEAD
    print!("Running custom build commands");
    build_contract_abi("../../contracts", ContractFolderNotFoundBehavior::Panic);
    build_contract_abi("../../test_contracts", ContractFolderNotFoundBehavior::Skip);
    build_program_wrapper("../program");
=======
    println!("Running custom build commands");
    build_contract_abi("../../contracts");
    build_program("../program");
>>>>>>> b1c10d10
    println!("Custom build successful");
}<|MERGE_RESOLUTION|>--- conflicted
+++ resolved
@@ -64,15 +64,9 @@
 }
 
 fn main() {
-<<<<<<< HEAD
-    print!("Running custom build commands");
+    println!("Running custom build commands");
     build_contract_abi("../../contracts", ContractFolderNotFoundBehavior::Panic);
     build_contract_abi("../../test_contracts", ContractFolderNotFoundBehavior::Skip);
     build_program_wrapper("../program");
-=======
-    println!("Running custom build commands");
-    build_contract_abi("../../contracts");
-    build_program("../program");
->>>>>>> b1c10d10
     println!("Custom build successful");
 }